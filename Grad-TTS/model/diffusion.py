--- conflicted
+++ resolved
@@ -132,13 +132,8 @@
             x = attn(x)
             x = upsample(x * mask_up) # (16, 128, 40, 86) (16, 64, 80, 172)
 
-<<<<<<< HEAD
         x = self.final_block(x, mask) # (16, 64, 80, 172)
         output = self.final_conv(x * mask) # (16, 1, 80, 172)
-=======
-        x = self.final_block(x, mask)
-        output = self.final_conv(x * mask)  # (16, 1, 80, 172)
->>>>>>> 23dd2e8b
 
         return (output * mask).squeeze(1)
 
