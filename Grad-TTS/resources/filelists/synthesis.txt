<<<<<<< HEAD
=======
Pipi and huahua are my cats.
Pipi and huahua are my cats.
Pipi and huahua are my cats.
>>>>>>> f58c3a31
<|MERGE_RESOLUTION|>--- conflicted
+++ resolved
@@ -1,6 +1,3 @@
-<<<<<<< HEAD
-=======
 Pipi and huahua are my cats.
 Pipi and huahua are my cats.
-Pipi and huahua are my cats.
->>>>>>> f58c3a31
+Pipi and huahua are my cats.